'''
Defines pytest fixtures that maintain a persistent state
(in relation to the test openreview server) between tests.
'''

import os
import datetime
import time
import random
import subprocess
import requests
import pytest

import openreview

import matcher.service

AFFINITY_SCORE_FILE = './affinity_scores'

def ping_url(url):
    iterations = 300
    iteration_duration = 0.1

    for _ in range(iterations):
        try:
            response = requests.get(url)
            if response.status_code == 200:
                return True
        except requests.exceptions.ConnectionError:
            time.sleep(iteration_duration)

    raise TimeoutError('no response within {} iterations'.format(iterations))

def wait_for_status(client, config_note_id):
    '''
    Repeatedly requests the configuration note until its status is not 'Initialized' or 'Running',
    then returns the status.
    '''
    max_iterations = 100
    interval_duration = 0.5
    for _ in range(max_iterations):
        config_note = client.get_note(config_note_id)
        if config_note.content['status'] in ['Initialized', 'Running']:
            time.sleep(interval_duration)
        else:
            return config_note

    raise TimeoutError('matcher did not finish')

def initialize_superuser():
    '''register and activate the superuser account'''

    requests.put('http://localhost:3000/reset/openreview.net', json = {'password': '1234'})
    client = openreview.Client(baseurl = 'http://localhost:3000', username='openreview.net', password='1234')
    return client

def clean_start_conference(client, conference_id, num_reviewers, num_papers, reviews_per_paper):
    builder = openreview.conference.ConferenceBuilder(client)
    builder.set_conference_id(conference_id)
    now = datetime.datetime.utcnow()
    builder.set_submission_stage(
        due_date = now + datetime.timedelta(minutes = 10),
        remove_fields=['authors', 'abstract', 'pdf', 'keywords', 'TL;DR'])

    conference = builder.get_result()

    submission_invitation = client.get_invitation(conference.get_submission_id())
    submission_invitation.reply['content']['authorids'] = {
        'values-regex': '.*'
    }
    submission_invitation = client.post_invitation(submission_invitation)

    reviewers = set()

    # TODO: is there a better way to handle affinity scores?
    # Maybe conference.setup_matching() should allow a score matrix as input
    with open(AFFINITY_SCORE_FILE, 'w') as file_handle:
        for paper_number in range(num_papers):
            authorids = ['testauthor{0}{1}@test.com'.format(paper_number, author_code) for author_code in ['A', 'B', 'C']]
            content = {
                'title': 'Test_Paper_{}'.format(paper_number),
                'authorids': authorids
            }
            signatures = ['~Super_User1']	
            readers = [conference.id] + authorids + signatures + [conference.get_reviewers_id(), conference.get_program_chairs_id()]	
            writers = [conference.id] + authorids + signatures
            submission = openreview.Note(
                signatures = signatures,
                writers = writers,
                readers = readers,
                content = content,
                invitation = conference.get_submission_id()
            )

<<<<<<< HEAD
            for reviewer_number in range(num_reviewers):
                reviewer = 'test_reviewer{0}@mail.com'.format(reviewer_number)
=======
            posted_submission = client.post_note(submission)
            
            for index in range(1, num_reviewers+1):
                reviewer = 'test_reviewer{0}@mail.com'.format(index)
>>>>>>> b50eab4a
                reviewers.add(reviewer)
                score = random.random()
                row = [posted_submission.forum, reviewer, '{:.3f}'.format(score)]
                file_handle.write(','.join(row) + '\n')

    conference.set_authors()
    conference.set_reviewers(emails = list(reviewers))
    conference.setup_matching(affinity_score_file=AFFINITY_SCORE_FILE)

    return conference

@pytest.fixture
def openreview_context(scope='function'):
    '''
    A pytest fixture for setting up a clean OpenReview test instance:

    1.  Opens a subprocess running `scripts/clean_start_app.js` from the OpenReview home directory.
    2.  When the OpenReview instance responds to pings, creates a super user account for testing.
    3.  Yields the process, Flask app, and openreview.Client object to the test function.

    `scope` argument is set to 'function', so each function will get a clean test instance.
    '''


    app = matcher.service.create_app(config={
            'LOG_FILE': 'pytest.log',
            'OPENREVIEW_USERNAME': 'openreview.net',
            'OPENREVIEW_PASSWORD': '1234',
            'OPENREVIEW_BASEURL': 'http://localhost:3000',
            'SUPERUSER_FIRSTNAME': 'Super',
            'SUPERUSER_LASTNAME': 'User',
            'SUPERUSER_TILDE_ID': '~Super_User1',
            'SUPERUSER_EMAIL': 'info@openreview.net',
        })

    superuser_client = initialize_superuser()

    with app.app_context():
        yield {
            'app': app,
            'test_client': app.test_client(),
            'openreview_client': superuser_client
        }

if __name__ == '__main__':

    config = {
        'OPENREVIEW_USERNAME': 'openreview.net',
        'OPENREVIEW_PASSWORD': '1234',
        'OPENREVIEW_BASEURL': 'http://localhost:3000',
        'SUPERUSER_FIRSTNAME': 'Super',
        'SUPERUSER_LASTNAME': 'User',
        'SUPERUSER_TILDE_ID': '~Super_User1',
        'SUPERUSER_EMAIL': 'info@openreview.net'
    }

    superuser_client = initialize_superuser()

    # TODO: Parameterize this
    num_reviewers, num_papers, reviews_per_paper = 50, 50, 1

    conference_id = 'ICLR.cc/2019/Conference'
    conference = clean_start_conference(
        superuser_client, conference_id, num_reviewers, num_papers, reviews_per_paper)
<|MERGE_RESOLUTION|>--- conflicted
+++ resolved
@@ -81,8 +81,8 @@
                 'title': 'Test_Paper_{}'.format(paper_number),
                 'authorids': authorids
             }
-            signatures = ['~Super_User1']	
-            readers = [conference.id] + authorids + signatures + [conference.get_reviewers_id(), conference.get_program_chairs_id()]	
+            signatures = ['~Super_User1']
+            readers = [conference.id] + authorids + signatures + [conference.get_reviewers_id(), conference.get_program_chairs_id()]
             writers = [conference.id] + authorids + signatures
             submission = openreview.Note(
                 signatures = signatures,
@@ -92,15 +92,10 @@
                 invitation = conference.get_submission_id()
             )
 
-<<<<<<< HEAD
-            for reviewer_number in range(num_reviewers):
-                reviewer = 'test_reviewer{0}@mail.com'.format(reviewer_number)
-=======
             posted_submission = client.post_note(submission)
-            
+
             for index in range(1, num_reviewers+1):
                 reviewer = 'test_reviewer{0}@mail.com'.format(index)
->>>>>>> b50eab4a
                 reviewers.add(reviewer)
                 score = random.random()
                 row = [posted_submission.forum, reviewer, '{:.3f}'.format(score)]
