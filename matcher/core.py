--- conflicted
+++ resolved
@@ -36,13 +36,10 @@
                 maximums=[],
                 demands=[],
                 num_alternates=0,
-<<<<<<< HEAD
-                allow_only_pos_affinity=False
-=======
+                allow_only_pos_affinity=False,
                 assignments_output='assignments.json',
                 alternates_output='alternates.json',
                 logger=logging.getLogger(__name__)
->>>>>>> e426af3b
             ):
 
         self.reviewers = reviewers
@@ -162,13 +159,7 @@
             self.set_assignments(encoder.decode_assignments(solution))
             self.set_alternates(
                 encoder.decode_alternates(solution, self.datasource.num_alternates))
-<<<<<<< HEAD
-            self.set_status('Complete')
-        else:
-            self.set_status('No Solution')
-=======
             self.set_status(MatcherStatus.COMPLETE)
         elif self.get_status() != 'No Solution':
             self.logger.debug('No Solution. Solver could not find a solution. Adjust your parameters')
-            self.set_status(MatcherStatus.NO_SOLUTION, message='Solver could not find a solution. Adjust your parameters')
->>>>>>> e426af3b
+            self.set_status(MatcherStatus.NO_SOLUTION, message='Solver could not find a solution. Adjust your parameters')