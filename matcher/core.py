--- conflicted
+++ resolved
@@ -126,7 +126,6 @@
         except SolverException as error_handle:
             self.logger.debug('No Solution={}'.format(error_handle))
             self.set_status('No Solution', message=str(error_handle))
-<<<<<<< HEAD
             raise error_handle
 
         except Exception as error_handle:
@@ -147,17 +146,6 @@
             except Exception as error_handle:
                 self.set_status('Error', str(error_handle))
                 raise error_handle
-=======
-
-        self.logger.debug('Complete solver run took {} seconds'.format(time.time() - start_time))
-
-        if solver.solved:
-            self.solution = solution
-            self.set_assignments(encoder.decode_assignments(solution))
-            self.set_alternates(
-                encoder.decode_alternates(solution, self.datasource.num_alternates))
-            self.set_status('Complete')
         elif self.get_status() != 'No Solution':
             self.logger.debug('No Solution. Solver could not find a solution. Adjust your parameters')
-            self.set_status('No Solution', message='Solver could not find a solution. Adjust your parameters')
->>>>>>> 1f663fdf
+            self.set_status('No Solution', message='Solver could not find a solution. Adjust your parameters')