--- conflicted
+++ resolved
@@ -165,22 +165,6 @@
                 return True
         return False
 
-<<<<<<< HEAD
-    def _get_values(self, invitation, property):
-        values = []
-
-        property_params = invitation.reply.get(property, {})
-        if 'values' in property_params:
-            values = property_params.get('values', [])
-        elif 'values-regex' in property_params:
-            regex_pattern = property_params['values-regex']
-            if re.match(regex_pattern, self.config_note.signatures[0]):
-                values = [self.config_note.signatures[0]]
-
-        return values
-
-    def _build_edge(self, invitation, forum_id, reviewer, score, label):
-=======
     def _get_values(self, invitation, number, property):
         values = []
 
@@ -201,7 +185,6 @@
         return values
 
     def _build_edge(self, invitation, forum_id, reviewer, score, label, number):
->>>>>>> 603b03d0
 
         return openreview.Edge(head = forum_id,
             tail = reviewer,
