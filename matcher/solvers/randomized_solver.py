'''
A paper-reviewer assignment solver that maximizes expected total affinity,
obeying limits on the marginal probabilities of each paper-reviewer assignment.

The assignment is found in two steps: (1) an LP is solved to find the optimal
"fractional assignment" (i.e., a marginal probability for each reviewer-paper
pair), and (2) the fractional assignment is sampled from. The sampling
procedure is implemented in C in the bvn_extension/ folder and accessed using
the CFFI library. This algorithm is detailed in Jecmen et al 2020.

Alternates are also selected probabilistically so that the probability limits
are maintained even if all alternates are used.
'''

from .simple_solver import SimpleSolver
from .core import SolverException
from .bvn_extension import run_bvn
from ortools.linear_solver import pywraplp
from cffi import FFI
import logging
import numpy as np
from itertools import product

class RandomizedSolver():
    def __init__(
            self,
            minimums,
            maximums,
            demands,
            encoder,
            allow_zero_score_assignments=False,
            logger=logging.getLogger(__name__)
        ):
        self.minimums = minimums
        self.maximums = maximums
        self.demands = demands
        self.cost_matrix = encoder.cost_matrix
        self.num_paps, self.num_revs = self.cost_matrix.shape
        self.allow_zero_score_assignments = allow_zero_score_assignments
        self.logger = logger

        if not self.cost_matrix.any():
            self.cost_matrix = np.random.rand(*encoder.cost_matrix.shape)

        self.constraint_matrix = encoder.constraint_matrix

        self.prob_limit_matrix = encoder.prob_limit_matrix

        if not self.allow_zero_score_assignments:
            bad_affinity_reviewers = np.where(np.all((self.cost_matrix * (self.constraint_matrix == 0)) == 0,
                                                     axis=0))[0]
            self.logger.debug("Setting minimum load for {} reviewers to 0 because "
                          "they do not have known affinity with any paper".format(len(bad_affinity_reviewers)))
            for rev_id in bad_affinity_reviewers:
                self.minimums[rev_id] = 0

        self.solved = False
        self.fractional_assignment_matrix = None
        self.expected_cost = None # expected cost of the fractional assignment
        self.flow_matrix = None
        self.cost = None # actual cost of the sampled assignment
        self.alternate_probability_matrix = None # marginal probability for each alternate
        self.opt_solved = False
        self.opt_cost = None # cost of the optimal deterministic assignment

        self.integer_fractional_assignment_matrix = None # actual solution to LP
        self.one = 10000000 # precision of fractional assignment

        self._check_inputs()
        self.fractional_assignment_solver = self.construct_solver(self.prob_limit_matrix)
        self.deterministic_assignment_solver = self.construct_solver(np.ones_like(self.prob_limit_matrix))


    def _check_inputs(self):
        '''Validate inputs (e.g. that matrix and array dimensions are correct)'''
        self.logger.debug('Checking graph inputs')

        for matrix in [self.cost_matrix, self.constraint_matrix, self.prob_limit_matrix]:
            if not isinstance(matrix, np.ndarray):
                raise SolverException(
                    'cost, constraint, and probability limit matrices must be of type numpy.ndarray')

        if (not np.shape(self.cost_matrix) == (self.num_paps, self.num_revs) or
                not np.shape(self.constraint_matrix) == (self.num_paps, self.num_revs) or
                not np.shape(self.prob_limit_matrix) == (self.num_paps, self.num_revs)):
            raise SolverException(
                'cost {}, constraint {}, and probability limit {} matrices must be the same shape'.format(
                    np.shape(self.cost_matrix), np.shape(self.constraint_matrix), np.shape(self.prob_limit_matrix)))

        if not len(self.minimums) == self.num_revs or not len(self.maximums) == self.num_revs:
            raise SolverException(
                'minimums ({}) and maximums ({}) must be same length as number of reviewers ({})'.format(
                    len(self.minimums), len(self.maximums), self.num_revs))

        if not len(self.demands) == self.num_paps:
            raise SolverException(
                'self.demands array must be same length ({}) as number of papers ({})'.format(
                    len(self.demands), self.num_paps))

        # check that probabilities are legal
        if np.any(np.logical_or(self.prob_limit_matrix > 1, self.prob_limit_matrix < 0)):
            raise SolverException('Some probability limits are not in [0, 1]')

        self.logger.debug('Finished checking graph inputs')


    def _validate_input_range(self):
        '''Validate if demand is in the range of min supply and max supply'''
        self.logger.debug('Checking if demand is in range')

        min_supply = sum(self.minimums)
        max_supply = sum(self.maximums)
        demand = sum(self.demands)

        self.logger.debug('Total demand is ({}), min review supply is ({}), and max review supply is ({})'.format(demand, min_supply, max_supply))

        if demand > max_supply or demand < min_supply:
            raise SolverException('Total demand ({}) is out of range when min review supply is ({}) and max review supply is ({})'.format(demand, min_supply, max_supply))

        self.logger.debug('Finished checking if demand is in range')

    def construct_solver(self, limit_matrix):
<<<<<<< HEAD
        ''' LP is solved with all probabilities scaled up by self.one. Solution is assumed to be integral. '''
=======
        self.logger.debug('construct_solver')

>>>>>>> 5a23d554
        lp_solver = pywraplp.Solver.CreateSolver('GLOP')

        F = [[None for j in range(self.num_revs)] for i in range(self.num_paps)]
        for i, j in product(range(self.num_paps), range(self.num_revs)):
            constraint = self.constraint_matrix[i, j]
            limit = int(self.one * limit_matrix[i, j])
            if constraint == 0 and (self.allow_zero_score_assignments or self.cost_matrix[i, j] != 0):
                # no conflict
                F[i][j] = lp_solver.NumVar(0, limit, "F[{}][{}]".format(i, j))
            elif constraint == 1:
                # assign to paper as much as possible given limits
                F[i][j] = lp_solver.NumVar(limit, limit, "F[{}][{}]".format(i, j))
            else:
                # conflict
                F[i][j] = lp_solver.NumVar(0, 0, "F[{}][{}]".format(i, j))

        for i in range(self.num_paps):
            c = lp_solver.Constraint(int(self.one*self.demands[i]), int(self.one*self.demands[i]))
            for j in range(self.num_revs):
                c.SetCoefficient(F[i][j], 1)

        for j in range(self.num_revs):
            c = lp_solver.Constraint(int(self.one*self.minimums[j]), int(self.one*self.maximums[j]))
            for i in range(self.num_paps):
                c.SetCoefficient(F[i][j], 1)

        objective = lp_solver.Objective()
        for i, j in product(range(self.num_paps), range(self.num_revs)):
            objective.SetCoefficient(F[i][j], self.cost_matrix[i, j])
        objective.SetMinimization()

        self.logger.debug('Finished construct_solver')
        return lp_solver


    def solve(self):
        self.logger.debug('solve')

        self._validate_input_range()

        assert hasattr(self, 'fractional_assignment_solver'), \
            'Solver not constructed. Run self.construct_solver(self.probability_limit_matrix) first.'

        self.logger.debug('start fractional_assignment_solver')

        self.expected_cost = 0
        status = self.fractional_assignment_solver.Solve()
        if status == self.fractional_assignment_solver.OPTIMAL:
            self.solved = True
            self.expected_cost = self.fractional_assignment_solver.Objective().Value() / self.one

            self.integer_fractional_assignment_matrix = np.zeros((self.num_paps, self.num_revs), dtype=np.intc)
            for i, j in product(range(self.num_paps), range(self.num_revs)):
                actual_value = self.fractional_assignment_solver.LookupVariable("F[{}][{}]".format(i, j)).solution_value()
                assert np.round(actual_value) - actual_value < 1e-5, 'LP solution should be integral'
                self.integer_fractional_assignment_matrix[i, j] = np.round(actual_value) # assumes that round does not ruin paper load integrality

            assert np.all(np.sum(self.integer_fractional_assignment_matrix, axis=1) % self.one == 0), \
                'Paper loads should be "integral"'

            self.fractional_assignment_matrix = self.integer_fractional_assignment_matrix / self.one
        else:
            self.logger.debug("Solver status: {}".format(status))
            self.solved = False
            return

        self.logger.debug('start deterministic_assignment_solver')

        self.opt_cost = 0
        status = self.deterministic_assignment_solver.Solve()
        if status == self.deterministic_assignment_solver.OPTIMAL:
            self.opt_solved = True
            self.opt_cost = self.deterministic_assignment_solver.Objective().Value() / self.one
        else:
            self.logger.debug("Deterministic solver status: {}".format(status))
            self.opt_solved = False

        self.logger.debug('set alternate_probability_matrix')
        # set alternate probability to guarantee that
        # P[(p, r) assigned OR alternate] <= self.prob_limit_matrix[p, r]
        # by setting P[alternate] = (prob_limit - P[assign]) / (1 - P[assign])
        self.alternate_probability_matrix = np.divide(self.prob_limit_matrix - self.fractional_assignment_matrix,
                1 - self.fractional_assignment_matrix,
                out=(np.zeros_like(self.prob_limit_matrix)), # if fractional assignment is 1, alternate probability is 0
                where=(self.fractional_assignment_matrix != 1))

        self.sample_assignment()
        self.logger.debug('Finished solve')

        return self.flow_matrix


    def sample_assignment(self):
        ''' Sample a deterministic assignment from the fractional assignment '''
        self.logger.debug('sample_assignment')

        assert self.solved, \
            'Solver not solved. Run self.solve() before sampling.'

        # construct CFFI interface to the sampling extension in C
        ffi = FFI()
        F = self.integer_fractional_assignment_matrix.flatten()
        Fbuf = ffi.new("int[]", self.num_paps * self.num_revs)
        for i in range(F.size):
            Fbuf[i] = F[i]
        Sbuf = ffi.new("int[]", self.num_revs)
        for i in range(self.num_revs):
            Sbuf[i] = 1

        run_bvn(Fbuf, Sbuf, self.num_paps, self.num_revs, self.one)

        self.flow_matrix = np.zeros((self.num_paps, self.num_revs))
        for i in range(F.size):
            coords = np.unravel_index(i, (self.num_paps, self.num_revs))
            self.flow_matrix[coords] = Fbuf[i]

        self.cost = np.sum(self.flow_matrix * self.cost_matrix)

        # check that sampled assignment is valid
        pap_loads = np.sum(self.flow_matrix, axis=1)
        rev_loads = np.sum(self.flow_matrix, axis=0)
        if not (np.all(pap_loads == np.array(self.demands)) and
                np.all(np.logical_and(rev_loads <= np.array(self.maximums), rev_loads >= np.array(self.minimums)))):
            raise SolverException('Sampled assignment is invalid')

        self.logger.debug('Finished sample_assignment')



    def get_alternates(self, num_alternates):
        ''' Sample alternates in order to respect probability guarantees '''
        self.logger.debug('get_alternates')

        assert self.solved, \
            'Solver not solved. Run self.solve() before sampling.'

        rng = np.random.default_rng()

        alternates_by_index = {}
        for i in range(self.num_paps):
            unassigned = []
            for j in range(self.num_revs):
                # only allow j as an alternate with limited probability
                if self.flow_matrix[i, j] == 0 and rng.random() < self.alternate_probability_matrix[i, j]:
                    unassigned.append((self.cost_matrix[i, j], j))
            unassigned.sort()
            alternates_by_index[i] = [entry[1] for entry in unassigned[:num_alternates]]
        self.logger.debug('Finished get_alternates')
        return alternates_by_index

    def get_fraction_of_opt(self):
        '''
        Return the fraction of the optimal score achieved by the randomized assignment (in expectation).
        This is sensible as long as costs = score * -scale.
        '''
        self.logger.debug('get_fraction_of_opt')

        assert self.solved and self.opt_solved, \
            'Fractional and optimal solvers not solved. Run self.solve() before sampling.'

        return self.expected_cost / self.opt_cost if self.opt_cost != 0 else 1<|MERGE_RESOLUTION|>--- conflicted
+++ resolved
@@ -120,12 +120,8 @@
         self.logger.debug('Finished checking if demand is in range')
 
     def construct_solver(self, limit_matrix):
-<<<<<<< HEAD
         ''' LP is solved with all probabilities scaled up by self.one. Solution is assumed to be integral. '''
-=======
         self.logger.debug('construct_solver')
-
->>>>>>> 5a23d554
         lp_solver = pywraplp.Solver.CreateSolver('GLOP')
 
         F = [[None for j in range(self.num_revs)] for i in range(self.num_paps)]
