--- conflicted
+++ resolved
@@ -3,11 +3,7 @@
 from .core import SolverException
 from .minmax_solver import MinMaxSolver
 from .simple_solver import SimpleSolver
-<<<<<<< HEAD
+from .randomized_solver import RandomizedSolver
 from .fairflow import FairFlow
 from .pr4a_solver import PR4ASOLVER
-=======
-from .randomized_solver import RandomizedSolver
-from .fairflow import FairFlow
-from .fairsequence import FairSequence
->>>>>>> 79521e50
+from .fairsequence import FairSequence