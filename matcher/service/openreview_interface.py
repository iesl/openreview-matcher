--- conflicted
+++ resolved
@@ -1,125 +1,27 @@
 import re
 import openreview
 import logging
-<<<<<<< HEAD
 import redis
 import pickle
 import time
-
-def build_edge(invitation, forum_id, reviewer, score, label, number):
-    '''
-    Helper function for constructing an openreview.Edge object.
-    Readers, nonreaders, writers, and signatures are automatically filled based on the invitaiton.
-    '''
-    return openreview.Edge(
-        head = forum_id,
-        tail = reviewer,
-        weight = score,
-        label = label,
-        invitation = invitation.id,
-        readers = _get_values(invitation, number, 'readers', forum_id, reviewer),
-        nonreaders = _get_values(invitation, number, 'nonreaders'),
-        writers = _get_values(invitation, number, 'writers'),
-        signatures = _get_values(invitation, number, 'signatures'))
-
-def _get_values(invitation, number, property, head=None, tail=None):
-    '''Return values compatible with the field `property` in invitation.reply.content'''
-    values = []
-
-    property_params = invitation.reply.get(property, {})
-    if 'values' in property_params:
-        values = property_params.get('values', [])
-    elif 'values-regex' in property_params:
-        regex_pattern = property_params['values-regex']
-        values = []
-
-        for group_id in regex_pattern.split('|'):
-            group_id = group_id.replace('^', '').replace('$', '')
-            if 'Paper.*' in group_id:
-                group_id = group_id.replace('Paper.*', 'Paper{}'.format(number))
-                values.append(group_id)
-    elif 'values-copied' in property_params:
-        values_copied = property_params['values-copied']
-
-        for value in values_copied:
-            if value == '{tail}' :
-                values.append(tail)
-            elif value == '{head}' :
-                values.append(head)
-            else:
-                values.append(value)
-
-
-    return values
-
-def _edge_to_score(edge, translate_map=None):
-    '''
-    Given an openreview.Edge, and a mapping defined by `translate_map`,
-    return a numeric score, given an Edge.
-    '''
-
-    score = edge.weight
-
-    if translate_map:
-        try:
-            score = translate_map[edge.label]
-        except KeyError:
-            raise EncoderError(
-                'Cannot translate label {} to score. Valid labels are: {}'.format(
-                    edge.label, translate_map.keys()))
-
-    if not isinstance(score, float) and not isinstance(score, int):
-        try:
-            score = float(score)
-        except ValueError:
-            raise EncoderError(
-                'Edge {} has weight that is neither float nor int: {}, type {}'.format(
-                    edge.id, edge.weight, type(edge.weight)))
-
-    return score
-
-def get_all_edges(client, edge_invitation_id, logger=None):
-    '''Helper function for retrieving and parsing all edges in bulk'''
-
-    all_edges = []
-    logger.debug('GET invitation id={}'.format(edge_invitation_id))
-    edge_invitation = client.get_invitation(edge_invitation_id)
-
-    edges_grouped_by_paper = client.get_grouped_edges(
-        invitation=edge_invitation_id,
-        groupby='head',
-        select='tail,label,weight'
-    )
-
-    logger.debug('GET grouped edges invitation id={}'.format(edge_invitation_id))
-    for group in edges_grouped_by_paper:
-        forum_id = group['id']['head']
-        for group_value in group['values']:
-            all_edges.append(build_edge(
-                edge_invitation,
-                forum_id,
-                group_value['tail'],
-                group_value.get('weight'),
-                group_value.get('label'),
-                None
-            ))
-    return all_edges
-=======
 from tqdm import tqdm
->>>>>>> f76c1e90
 
 class CacheHandler:
-    def __init__(self, host, port, cache_expiration):
+    def __init__(self, host, port, cache_expiration, logger=logging.getLogger(__name__)):
         self.redis_client = redis.Redis(host=host, port=port)
         self.cache_expiration = cache_expiration
         self.key_prefix = ''
+        self.logger = logger
 
     def set_key_prefix(self, key_prefix):
         self.key_prefix = key_prefix
 
     def get_value(self, key):
-        serialized_value = self.redis_client.get(self.key_prefix + key)
+
+        redis_key = self.key_prefix + key
+        serialized_value = self.redis_client.get(redis_key)
         if serialized_value:
+            self.logger.debug('CacheHandler get_value={}'.format(redis_key))
             return pickle.loads(serialized_value)
         return False
 
@@ -128,24 +30,18 @@
         self.redis_client.setex(self.key_prefix + key, self.cache_expiration, serialized_value)
 
 class ConfigNoteInterface:
-<<<<<<< HEAD
     def __init__(self, client, config_note_id, cache_handler, logger=logging.getLogger(__name__)):
-=======
-    def __init__(self, client, config_note_id, logger=logging.getLogger(__name__)):
->>>>>>> f76c1e90
         self.client = client
         self.logger = logger
-<<<<<<< HEAD
-        self._cache = {}
+        self.cache = cache_handler
         # Expire the cache in one day
         if hasattr(client, 'profile'):
             self.profile_id = client.profile.id
         else:
             self.profile_id = 'guest_' + str(time.time())
         self.cache_handler = cache_handler
-        self.cache_handler.set_key_prefix(self.profile_id + self.config_note_id)
-
-=======
+        self.cache_handler.set_key_prefix(self.profile_id)
+
         self.logger.debug('GET note id={}'.format(config_note_id))
         self.config_note = self.client.get_note(config_note_id)
         self.logger.debug('GET invitation id={}'.format(self.config_note.content['assignment_invitation']))
@@ -168,7 +64,6 @@
 
 
     def validate_score_spec(self):
->>>>>>> f76c1e90
         for invitation_id in self.config_note.content.get('scores_specification', {}):
             try:
                 self.logger.debug('GET invitation id={}'.format(invitation_id))
@@ -178,22 +73,10 @@
                 raise error_handle
 
     @property
-<<<<<<< HEAD
-    def match_group(self):
-        match_group = self.cache_handler.get_value('match_group')
-        if not match_group:
-            self.logger.debug('GET group id={}'.format(self.config_note.content['match_group']))
-            match_group = self.client.get_group(
-                self.config_note.content['match_group'])
-            self.cache_handler.set_value('match_group', match_group)
-
-        return match_group
-=======
     def normalization_types(self):
         scores_specification = self.config_note.content.get('scores_specification', {})
         normalization_types = [invitation for invitation, spec in scores_specification.items() if spec.get('normalize', False)]
         return normalization_types
->>>>>>> f76c1e90
 
     @property
     def reviewers(self):
@@ -210,14 +93,8 @@
         return self._map_reviewers_to_indexes
 
     @property
-<<<<<<< HEAD
-    def paper_notes(self):
-        paper_notes = self.cache_handler.get_value('paper_notes')
-        if not paper_notes:
-=======
     def papers(self):
         if self._papers is None:
->>>>>>> f76c1e90
             content_dict = {}
             paper_invitation = self.config_note.content['paper_invitation']
             self.logger.debug('Getting notes for invitation: {}'.format(paper_invitation))
@@ -231,49 +108,6 @@
                             content_dict[key] = value
                         else:
                             self.logger.debug('Invalid filter provided in invitation: {}. Supported filter format "content.field_x=value1".'.format(element))
-<<<<<<< HEAD
-            paper_notes = list(openreview.tools.iterget_notes(
-                self.client,
-                invitation=paper_invitation,
-                content = content_dict))
-            self.logger.debug('Count of notes found: {}'.format(len(paper_notes)))
-            self.cache_handler.set_value('paper_notes', paper_notes)
-
-        return paper_notes
-
-    @property
-    def papers(self):
-        return [note.id for note in self.paper_notes]
-
-    @property
-    def minimums(self):
-        minimums = self.cache_handler.get_value('minimums')
-        if not minimums:
-            minimums, maximums = self._get_quota_arrays()
-            self.cache_handler.set_value('minimums', minimums)
-            self.cache_handler.set_value('maximums', maximums)
-
-        return minimums
-
-    @property
-    def maximums(self):
-        maximums = self.cache_handler.get_value('maximums')
-        if not maximums:
-            minimums, maximums = self._get_quota_arrays()
-            self.cache_handler.set_value('minimums', minimums)
-            self.cache_handler.set_value('maximums', maximums)
-
-        return maximums
-
-    @property
-    def demands(self):
-        demands = self.cache_handler.get_value('demands')
-        if not demands:
-            demands = [int(self.config_note.content['max_users']) for paper in self.papers]
-            self.cache_handler.set_value('demands', demands)
-
-        return demands
-=======
             self.paper_notes = list(openreview.tools.iterget_notes(
                 self.client,
                 invitation=paper_invitation,
@@ -305,56 +139,19 @@
     def demands(self):
         if self._demands is None:
             self._demands = [int(self.config_note.content['max_users']) for paper in self.papers]
->>>>>>> f76c1e90
 
         return self._demands
 
     @property
     def constraints(self):
-<<<<<<< HEAD
-        constraint_edges = self.cache_handler.get_value('constraint_edges')
-        if not constraint_edges:
-            constraint_edges = get_all_edges(
-                self.client, self.config_note.content['conflicts_invitation'], logger=self.logger)
-            self.cache_handler.set_value('constraint_edges', constraint_edges)
-        for edge in constraint_edges:
-            yield edge.head, edge.tail, edge.weight
-=======
         if self._constraints is None:
             self._constraints = [(edge['head'], edge['tail'], edge['weight']) for edge in self._get_all_edges(
                 self.config_note.content['conflicts_invitation'])]
         return self._constraints
->>>>>>> f76c1e90
 
     @property
     def scores_by_type(self):
         scores_specification = self.config_note.content.get('scores_specification', {})
-<<<<<<< HEAD
-        edges_by_invitation = self.cache_handler.get_value('edges_by_invitation')
-        if not edges_by_invitation:
-            edges_by_invitation = {}
-            for invitation_id in scores_specification.keys():
-                edges_by_invitation[invitation_id] = get_all_edges(
-                    self.client, invitation_id, logger=self.logger)
-
-            self.cache_handler.set_value('edges_by_invitation', edges_by_invitation)
-
-        translate_maps = {
-            inv_id: score_spec['translate_map'] \
-            for inv_id, score_spec in scores_specification.items() \
-            if 'translate_map' in score_spec
-        }
-
-        return {
-            inv_id: [
-                (
-                    edge.head,
-                    edge.tail,
-                    _edge_to_score(edge, translate_map=translate_maps.get(inv_id))
-                ) for edge in edges] \
-            for inv_id, edges in edges_by_invitation.items() \
-        }
-=======
 
         if self._scores_by_type is None:
             edges_by_invitation = {}
@@ -378,7 +175,6 @@
                 for inv_id, edges in edges_by_invitation.items() \
             }
         return self._scores_by_type
->>>>>>> f76c1e90
 
     @property
     def weight_by_type(self):
@@ -388,41 +184,6 @@
             for inv_id, entry in scores_specification.items()
         }
 
-<<<<<<< HEAD
-    @property
-    def assignment_invitation(self):
-        assignment_invitation = self.cache_handler.get_value('assignment_invitation')
-        if not assignment_invitation:
-            self.logger.debug('GET invitation id={}'.format(self.config_note.content['assignment_invitation']))
-            assignment_invitation = self.client.get_invitation(
-                self.config_note.content['assignment_invitation'])
-            self.cache_handler.set_value('assignment_invitation', assignment_invitation)
-
-        return assignment_invitation
-
-    @property
-    def aggregate_score_invitation(self):
-        aggregate_score_invitation = self.cache_handler.get_value('aggregate_score_invitation')
-        if not aggregate_score_invitation:
-            self.logger.debug('GET invitation id={}'.format(self.config_note.content['aggregate_score_invitation']))
-            aggregate_score_invitation = self.client.get_invitation(
-                self.config_note.content['aggregate_score_invitation'])
-            self.cache_handler.set_value('aggregate_score_invitation', aggregate_score_invitation)
-
-        return aggregate_score_invitation
-
-    @property
-    def custom_load_edges(self):
-        custom_load_edges = self.cache_handler.get_value('custom_load_edges')
-        if not custom_load_edges:
-            custom_load_edges = get_all_edges(
-                self.client, self.config_note.content['custom_load_invitation'], logger=self.logger)
-            self.cache_handler.set_value('custom_load_edges', custom_load_edges)
-
-        return custom_load_edges
-
-=======
->>>>>>> f76c1e90
     def set_status(self, status, message=''):
         '''Set the status of the config note'''
         self.config_note.content['status'] = status
@@ -542,32 +303,34 @@
 
     def _get_all_edges(self, edge_invitation_id):
         '''Helper function for retrieving and parsing all edges in bulk'''
-
-        all_edges = []
-        all_papers = { p: p for p in self.papers }
-        all_reviewers = { r: r for r in self.reviewers }
-        self.logger.debug('GET invitation id={}'.format(edge_invitation_id))
-
-        edges_grouped_by_paper = self.client.get_grouped_edges(
-            invitation=edge_invitation_id,
-            groupby='head',
-            select='tail,label,weight'
-        )
-
-        self.logger.debug('GET grouped edges invitation id={}'.format(edge_invitation_id))
-        filtered_edges_groups = list(filter(lambda edge_group: edge_group['id']['head'] in all_papers, edges_grouped_by_paper))
-
-        for group in filtered_edges_groups:
-            forum_id = group['id']['head']
-            filtered_edges = list(filter(lambda group_value: group_value['tail'] in all_reviewers, group['values']))
-            for edge in filtered_edges:
-                all_edges.append({
-                    'invitation': edge_invitation_id,
-                    'head': forum_id,
-                    'tail': edge['tail'],
-                    'weight': edge.get('weight'),
-                    'label': edge.get('label')
-                })
+        all_edges = self.cache_handler.get_value('_get_all_edges_' + edge_invitation_id)
+
+        if not all_edges:
+            all_edges = []
+            all_papers = { p: p for p in self.papers }
+            all_reviewers = { r: r for r in self.reviewers }
+            self.logger.debug('GET grouped edges invitation id={}'.format(edge_invitation_id))
+
+            edges_grouped_by_paper = self.client.get_grouped_edges(
+                invitation=edge_invitation_id,
+                groupby='head',
+                select='tail,label,weight'
+            )
+
+            filtered_edges_groups = list(filter(lambda edge_group: edge_group['id']['head'] in all_papers, edges_grouped_by_paper))
+
+            for group in filtered_edges_groups:
+                forum_id = group['id']['head']
+                filtered_edges = list(filter(lambda group_value: group_value['tail'] in all_reviewers, group['values']))
+                for edge in filtered_edges:
+                    all_edges.append({
+                        'invitation': edge_invitation_id,
+                        'head': forum_id,
+                        'tail': edge['tail'],
+                        'weight': edge.get('weight'),
+                        'label': edge.get('label')
+                    })
+            self.cache_handler.set_value('_get_all_edges_' + edge_invitation_id, all_edges)
         return all_edges
 
     def _build_edge(self, invitation, forum_id, reviewer, score, label, number):
