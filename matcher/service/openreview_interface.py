import re
import openreview
import logging
from tqdm import tqdm

class ConfigNoteInterface:
    def __init__(self, client, config_note_id, logger=logging.getLogger(__name__)):
        self.client = client
        self.logger = logger
        self.logger.debug('GET note id={}'.format(config_note_id))
        self.config_note = self.client.get_note(config_note_id)
        self.logger.debug('GET invitation id={}'.format(self.config_note.content['assignment_invitation']))
        self.assignment_invitation = self.client.get_invitation(self.config_note.content['assignment_invitation'])
        self.logger.debug('GET invitation id={}'.format(self.config_note.content['aggregate_score_invitation']))
        self.aggregate_score_invitation = self.client.get_invitation(self.config_note.content['aggregate_score_invitation'])
        self.num_alternates = int(self.config_note.content['alternates'])
        self.paper_notes = []

        # Lazy variables
        self._reviewers = None
        self._papers = None
        self._scores_by_type = None
        self._minimums = None
        self._maximums = None
        self._demands = None
        self._constraints = None

        self.validate_score_spec()


    def validate_score_spec(self):
        for invitation_id in self.config_note.content.get('scores_specification', {}):
            try:
                self.logger.debug('GET invitation id={}'.format(invitation_id))
                self.client.get_invitation(invitation_id)
            except openreview.OpenReviewException as error_handle:
                self.set_status('Error')
                raise error_handle

<<<<<<< HEAD
=======
    @property
    def should_normalize(self):
        return self.config_note.content.get('scores_normalization', 'No') == 'Yes'

    @property
    def match_group(self):
        if not 'match_group' in self._cache:
            self.logger.debug('GET group id={}'.format(self.config_note.content['match_group']))
            self._cache['match_group'] = self.client.get_group(
                self.config_note.content['match_group'])

        return self._cache['match_group']

>>>>>>> 27814bd6
    @property
    def reviewers(self):
        if self._reviewers is None:
            self.logger.debug('GET group id={}'.format(self.config_note.content['match_group']))
            match_group = self.client.get_group(self.config_note.content['match_group'])
            self._reviewers = match_group.members
        return self._reviewers

    @property
    def map_reviewers_to_indexes(self):
        if self._map_reviewers_to_indexes is None:
            self._map_reviewers_to_indexes = {r:i for i,r in enumerate(self.reviewers)}
        return self._map_reviewers_to_indexes

    @property
    def papers(self):
        if self._papers is None:
            content_dict = {}
            paper_invitation = self.config_note.content['paper_invitation']
            self.logger.debug('Getting notes for invitation: {}'.format(paper_invitation))
            if '&' in paper_invitation:
                elements = paper_invitation.split('&')
                paper_invitation = elements[0]
                for element in elements[1:]:
                    if element:
                        if element.startswith('content.') and '=' in element:
                            key, value = element.split('.')[1].split('=')
                            content_dict[key] = value
                        else:
                            self.logger.debug('Invalid filter provided in invitation: {}. Supported filter format "content.field_x=value1".'.format(element))
            self.paper_notes = list(openreview.tools.iterget_notes(
                self.client,
                invitation=paper_invitation,
                content=content_dict))
            self._papers = [n.id for n in self.paper_notes]
            self.logger.debug('Count of notes found: {}'.format(len(self._papers)))

        return self._papers

    @property
    def minimums(self):
        if self._minimums is None:
            minimums, maximums = self._get_quota_arrays()
            self._minimums = minimums
            self._maximums = maximums

        return self._minimums

    @property
    def maximums(self):
        if self._maximums is None:
            minimums, maximums = self._get_quota_arrays()
            self._minimums = minimums
            self._maximums = maximums

        return self._maximums

    @property
    def demands(self):
        if self._demands is None:
            self._demands = [int(self.config_note.content['max_users']) for paper in self.papers]

        return self._demands

    @property
    def constraints(self):
        if self._constraints is None:
            self._constraints = [(edge['head'], edge['tail'], edge['weight']) for edge in self._get_all_edges(
                self.config_note.content['conflicts_invitation'])]
        return self._constraints

    @property
    def scores_by_type(self):
        scores_specification = self.config_note.content.get('scores_specification', {})

        if self._scores_by_type is None:
            edges_by_invitation = {}
            for invitation_id in scores_specification.keys():
                edges_by_invitation[invitation_id] = self._get_all_edges(invitation_id)


            translate_maps = {
                inv_id: score_spec['translate_map'] \
                for inv_id, score_spec in scores_specification.items() \
                if 'translate_map' in score_spec
            }

            self._scores_by_type = {
                inv_id: [
                    (
                        edge['head'],
                        edge['tail'],
                        self._edge_to_score(edge, translate_map=translate_maps.get(inv_id))
                    ) for edge in edges] \
                for inv_id, edges in edges_by_invitation.items() \
            }
        return self._scores_by_type

    @property
    def weight_by_type(self):
        scores_specification = self.config_note.content.get('scores_specification', {})
        return {
            inv_id: entry['weight'] \
            for inv_id, entry in scores_specification.items()
        }

    def set_status(self, status, message=''):
        '''Set the status of the config note'''
        self.config_note.content['status'] = status

        if message:
            self.config_note.content['error_message'] = message

        self.config_note = self.client.post_note(self.config_note)
        self.logger.debug('status set to: {}'.format(self.config_note.content['status']))

    def set_assignments(self, assignments_by_forum):
        '''Helper function for posting assignments returned by the Encoder'''
        label = self.config_note.content['title']
        paper_by_forum = {n.forum: n for n in self.paper_notes}

        self.logger.debug('saving {} edges'.format(self.assignment_invitation.id))

        assignment_edges = []
        score_edges = []

        for forum, assignments in assignments_by_forum.items():
            paper = paper_by_forum[forum]
            for paper_user_entry in assignments:
                score = paper_user_entry['aggregate_score']
                user = paper_user_entry['user']

                assignment_edges.append(
                    self._build_edge(
                        self.assignment_invitation,
                        forum,
                        user,
                        score,
                        label,
                        paper.number
                    )
                )

                score_edges.append(
                    self._build_edge(
                        self.aggregate_score_invitation,
                        forum,
                        user,
                        score,
                        label,
                        paper.number
                    )
                )

        openreview.tools.post_bulk_edges(self.client, assignment_edges)
        openreview.tools.post_bulk_edges(self.client, score_edges)
        self.logger.debug('posted {} assignment edges'.format(len(assignment_edges)))
        self.logger.debug('posted {} aggregate score edges'.format(len(score_edges)))

    def set_alternates(self, alternates_by_forum):
        '''Helper function for posting alternates returned by the Encoder'''

        label = self.config_note.content['title']

        paper_by_forum = {n.forum: n for n in self.paper_notes}

        score_edges = []
        for forum, assignments in alternates_by_forum.items():
            paper = paper_by_forum[forum]

            for paper_user_entry in assignments:
                score = paper_user_entry['aggregate_score']
                user = paper_user_entry['user']

                score_edges.append(
                    self._build_edge(
                        self.aggregate_score_invitation,
                        forum,
                        user,
                        score,
                        label,
                        paper.number
                    )
                )

        openreview.tools.post_bulk_edges(self.client, score_edges)
        self.logger.debug('posted {} aggregate score edges for alternates'.format(len(score_edges)))

    def _get_quota_arrays(self):
        '''get `minimum` and `maximum` reviewer load arrays, accounting for custom loads'''
        minimums = [int(self.config_note.content['min_papers']) for r in self.reviewers]
        maximums = [int(self.config_note.content['max_papers']) for r in self.reviewers]

        all_reviewers = { r: r for r in self.reviewers }
        custom_load_edges = []
        edges = []
        edges = self.client.get_grouped_edges(
                invitation = self.config_note.content['custom_load_invitation'],
                head = self.config_note.content['match_group'],
                select='tail,label,weight')
        if edges:
            custom_load_edges = edges[0]['values']

        for edge in custom_load_edges:
            if edge['tail'] in all_reviewers:
                try:
                    custom_load = int(edge['weight'])
                except ValueError:
                    raise MatcherError('invalid custom load weight')

                if custom_load < 0:
                    custom_load = 0

                index = self.reviewers.index(edge['tail'])
                maximums[index] = custom_load

                if custom_load < minimums[index]:
                    minimums[index] = custom_load
            else:
                print('Reviewer {} not found in pool'.format(edge['tail']))

        return minimums, maximums

    def _get_all_edges(self, edge_invitation_id):
        '''Helper function for retrieving and parsing all edges in bulk'''

        all_edges = []
        all_papers = { p: p for p in self.papers }
        all_reviewers = { r: r for r in self.reviewers }
        self.logger.debug('GET invitation id={}'.format(edge_invitation_id))

        edges_grouped_by_paper = self.client.get_grouped_edges(
            invitation=edge_invitation_id,
            groupby='head',
            select='tail,label,weight'
        )

        self.logger.debug('GET grouped edges invitation id={}'.format(edge_invitation_id))
        filtered_edges_groups = list(filter(lambda edge_group: edge_group['id']['head'] in all_papers, edges_grouped_by_paper))

        for group in filtered_edges_groups:
            forum_id = group['id']['head']
            filtered_edges = list(filter(lambda group_value: group_value['tail'] in all_reviewers, group['values']))
            for edge in filtered_edges:
                all_edges.append({
                    'invitation': edge_invitation_id,
                    'head': forum_id,
                    'tail': edge['tail'],
                    'weight': edge.get('weight'),
                    'label': edge.get('label')
                })
        return all_edges

    def _build_edge(self, invitation, forum_id, reviewer, score, label, number):
        '''
        Helper function for constructing an openreview.Edge object.
        Readers, nonreaders, writers, and signatures are automatically filled based on the invitaiton.
        '''
        return openreview.Edge(
            head = forum_id,
            tail = reviewer,
            weight = score,
            label = label,
            invitation = invitation.id,
            readers = self._get_values(invitation, number, 'readers', forum_id, reviewer),
            nonreaders = self._get_values(invitation, number, 'nonreaders'),
            writers = self._get_values(invitation, number, 'writers'),
            signatures = self._get_values(invitation, number, 'signatures'))

    def _get_values(self, invitation, number, property, head=None, tail=None):
        '''Return values compatible with the field `property` in invitation.reply.content'''
        values = []

        property_params = invitation.reply.get(property, {})
        if 'values' in property_params:
            values = property_params.get('values', [])
        elif 'values-regex' in property_params:
            regex_pattern = property_params['values-regex']
            values = []

            for group_id in regex_pattern.split('|'):
                group_id = group_id.replace('^', '').replace('$', '')
                if 'Paper.*' in group_id:
                    group_id = group_id.replace('Paper.*', 'Paper{}'.format(number))
                    values.append(group_id)
        elif 'values-copied' in property_params:
            values_copied = property_params['values-copied']

            for value in values_copied:
                if value == '{tail}' :
                    values.append(tail)
                elif value == '{head}' :
                    values.append(head)
                else:
                    values.append(value)

        return values

    def _edge_to_score(self, edge, translate_map=None):
        '''
        Given an openreview.Edge, and a mapping defined by `translate_map`,
        return a numeric score, given an Edge.
        '''

        score = edge['weight']

        if translate_map:
            try:
                score = translate_map[edge['label']]
            except KeyError:
                raise EncoderError(
                    'Cannot translate label {} to score. Valid labels are: {}'.format(
                        edge['label'], translate_map.keys()))

        if not isinstance(score, float) and not isinstance(score, int):
            try:
                score = float(score)
            except ValueError:
                raise EncoderError(
                    'Edge has weight that is neither float nor int: {}, type {}'.format(
                        edge['weight'], type(edge['weight'])))

        return score<|MERGE_RESOLUTION|>--- conflicted
+++ resolved
@@ -37,22 +37,10 @@
                 self.set_status('Error')
                 raise error_handle
 
-<<<<<<< HEAD
-=======
     @property
     def should_normalize(self):
         return self.config_note.content.get('scores_normalization', 'No') == 'Yes'
 
-    @property
-    def match_group(self):
-        if not 'match_group' in self._cache:
-            self.logger.debug('GET group id={}'.format(self.config_note.content['match_group']))
-            self._cache['match_group'] = self.client.get_group(
-                self.config_note.content['match_group'])
-
-        return self._cache['match_group']
-
->>>>>>> 27814bd6
     @property
     def reviewers(self):
         if self._reviewers is None:
