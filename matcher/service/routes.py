--- conflicted
+++ resolved
@@ -22,37 +22,20 @@
     pass
 
 
-<<<<<<< HEAD
-@BLUEPRINT.route('/match/test')
-=======
 @BLUEPRINT.route("/match/test")
->>>>>>> 385f6e79
 def test():
     """Test endpoint."""
     flask.current_app.logger.info("In test")
     return "OpenReview Matcher (random assignments)"
 
 
-<<<<<<< HEAD
-
-@BLUEPRINT.route('/match', methods=['POST'])
-=======
 @BLUEPRINT.route("/match", methods=["POST"])
->>>>>>> 385f6e79
 def match():
     """Main entry point into the app. Initiates a match run"""
 
-<<<<<<< HEAD
-    flask.current_app.logger.debug('Match request received')
+    flask.current_app.logger.debug("Match request received")
     result = {}
-    token = flask.request.headers.get('Authorization')
-=======
-    flask.current_app.logger.debug("Match request received")
-
-    result = {}
-
     token = flask.request.headers.get("Authorization")
->>>>>>> 385f6e79
     if not token:
         flask.current_app.logger.error("No Authorization token in headers")
         result["error"] = "No Authorization token in headers"
@@ -101,8 +84,9 @@
         solver_class = interface.config_note.content.get("solver", "MinMax")
 
         flask.current_app.logger.debug(
-<<<<<<< HEAD
-            'Solver class {} selected for configuration id {}'.format(solver_class, config_note_id)
+            "Solver class {} selected for configuration id {}".format(
+                solver_class, config_note_id
+            )
         )
 
         from .celery_tasks import run_matching
@@ -111,19 +95,6 @@
             queue='matching',
             ignore_result=False,
             task_id=config_note_id
-=======
-            "Solver class {} selected for configuration id {}".format(
-                solver_class, config_note_id
-            )
-        )
-
-        thread = threading.Thread(
-            target=Matcher(
-                datasource=interface,
-                solver_class=solver_class,
-                logger=flask.current_app.logger,
-            ).run
->>>>>>> 385f6e79
         )
 
         flask.current_app.logger.debug(
@@ -199,22 +170,12 @@
                 "Matcher configuration is not complete"
             )
 
-<<<<<<< HEAD
         from .celery_tasks import run_deployment
         run_deployment.apply_async(
             (interface, flask.current_app.logger),
             queue='deployment',
             ignore_result=False,
             task_id=config_note_id
-=======
-        deployment = Deployment(interface)
-
-        thread = threading.Thread(
-            target=Deployment(
-                config_note_interface=interface,
-                logger=flask.current_app.logger,
-            ).run
->>>>>>> 385f6e79
         )
 
         flask.current_app.logger.debug(
