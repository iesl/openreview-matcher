import logging
import logging.handlers
import os

import flask


from celery import Celery


def configure_logger(app):
    """
    Configures the app's logger object.
    """
    app.logger.removeHandler(flask.logging.default_handler)
    formatter = logging.Formatter(
        "%(asctime)s %(levelname)s: [in %(pathname)s:%(lineno)d] %(threadName)s %(message)s"
    )

    file_handler = logging.handlers.RotatingFileHandler(
<<<<<<< HEAD
        filename=app.config['LOG_FILE'],
        mode='a',
        maxBytes=1 * 1000 * 1000,
        backupCount=20)
=======
        filename=app.config["LOG_FILE"],
        mode="a",
        maxBytes=1 * 1000 * 1000,
        backupCount=20,
    )
>>>>>>> 385f6e79

    file_handler.setFormatter(formatter)
    file_handler.setLevel(logging.DEBUG)
    app.logger.addHandler(file_handler)

    stream_handler = logging.StreamHandler()
    stream_handler.setFormatter(formatter)
    stream_handler.setLevel(logging.DEBUG)

    if app.config["ENV"] == "development":
        app.logger.addHandler(stream_handler)

    app.logger.setLevel(logging.DEBUG)
    app.logger.debug("Starting app")

    return app.logger


def create_app(config=None):
    """
    Implements the "app factory" pattern, recommended by Flask documentation.
    """

    app = flask.Flask(
        __name__,
        instance_path=os.path.join(os.path.dirname(__file__), "config"),
        instance_relative_config=True,
    )

    # app.config['ENV'] is automatically set by the FLASK_ENV environment variable.
    # by default, app.config['ENV'] == 'production'
    app.config.from_pyfile("default.cfg")
    app.config.from_pyfile("{}.cfg".format(app.config.get("ENV")), silent=True)

    if config and isinstance(config, dict):
        app.config.from_mapping(config)

    configure_logger(app)

    # The placement of this import statement is important!
    # It must come after the app is initialized, and imported in the same scope.
    from . import routes

    app.register_blueprint(routes.BLUEPRINT)

    return app


def create_celery(app, config_source):
    """
    Initializes a celery application using Flask App
    """
    celery = Celery(
        app.import_name,
        include=["matcher.service.celery_tasks"],
        config_source=config_source
    )

    return celery<|MERGE_RESOLUTION|>--- conflicted
+++ resolved
@@ -18,18 +18,11 @@
     )
 
     file_handler = logging.handlers.RotatingFileHandler(
-<<<<<<< HEAD
-        filename=app.config['LOG_FILE'],
-        mode='a',
-        maxBytes=1 * 1000 * 1000,
-        backupCount=20)
-=======
         filename=app.config["LOG_FILE"],
         mode="a",
         maxBytes=1 * 1000 * 1000,
         backupCount=20,
     )
->>>>>>> 385f6e79
 
     file_handler.setFormatter(formatter)
     file_handler.setLevel(logging.DEBUG)
