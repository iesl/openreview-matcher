--- conflicted
+++ resolved
@@ -26,10 +26,6 @@
     CONFLICTS = 'conflicts'
 
 class Assignment:
-<<<<<<< HEAD
-=======
-    LABEL = 'label'
->>>>>>> 82684150
     TITLE = 'title'
     SCORES = 'scores'
     CONFLICTS = 'conflicts'
