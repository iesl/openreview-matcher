import openreview
import threading
from .solvers import SimpleSolver
from matcher.encoder import Encoder
from matcher.fields import Configuration
from matcher.fields import PaperReviewerScore
from matcher.fields import Assignment
import logging
import time

class Match:

    def __init__ (self, client, config_note, logger=logging.getLogger(__name__)):
        self.client = client
        self.config_note = config_note
        self.config = self.config_note.content
        self.logger = logger
        self.set_status(Configuration.STATUS_INITIALIZED)

    def set_status (self, status, message=None):
        self.config_note.content[Configuration.STATUS] = status
        if message:
            self.config_note.content[Configuration.ERROR_MESSAGE] = message
        self.client.post_note(self.config_note)
        return self.config_note

    def run (self):
        thread = threading.Thread(target=self.match_task)
        thread.start()

    # A task that runs as a separate thread with errors logged to the app.
    def match_task (self):
        try:
            self.logger.debug("Starting task to assign reviewers for configId: " + self.config_note.id)
            self.config_note = self.compute_match()
        except Exception as e:
            self.logger.error("Failed to complete matching for configId: " + self.config_note.id)
            self.logger.error('Internal error:', exc_info=True)
        finally:
            self.logger.debug("Finished task for configId: " + self.config_note.id)
            return self.config_note


    # A function that can be called from a script to compute a match.
    # Given a config_note and an openreview.client object, this will compute a match of
    # reviewers to papers and post it to the db.  It will return the config note with a status field
    # set to 'complete' if it succeeds.  Otherwise a failure message will be placed in the status field.
    # Pass in a logger if you want logging;  otherwise a default logger will be used.
    def compute_match(self):
        try:
            self.set_status(Configuration.STATUS_RUNNING)
            # TODO I want to stop using the term metadata which means changing the name of this field in the config note
            # and its invitation.
            metadata = list(openreview.tools.iterget_notes(self.client, invitation=self.config['metadata_invitation']))
            reviewer_group = self.client.get_group(self.config['match_group'])
            assignment_inv = self.client.get_invitation(self.config['assignment_invitation'])
            reviewer_ids = reviewer_group.members
            if type(self.config[Configuration.MAX_USERS]) == str:
                demands = [int(self.config[Configuration.MAX_USERS])] * len(metadata)
            else: demands = [self.config[Configuration.MAX_USERS]] * len(metadata)
            if type(self.config[Configuration.MIN_PAPERS]) == str:
                minimums = [int(self.config[Configuration.MIN_PAPERS])] * len(reviewer_ids)
            else: minimums = [self.config[Configuration.MIN_PAPERS]] * len(reviewer_ids)
            if type(self.config[Configuration.MAX_PAPERS]) == str:
                maximums = [int(self.config[Configuration.MAX_PAPERS])] * len(reviewer_ids)
            else: maximums = [self.config[Configuration.MAX_PAPERS]] * len(reviewer_ids)

            # enter 'processing' phase
            self.logger.debug("Encoding meta-data")
            # instantiate the metadata encoder, and use it to instantiate a flow solver
            encoder = Encoder(metadata, self.config, reviewer_ids)
            # The config contains custom_loads which is a dictionary where keys are user names
            # and values are max values to override the max_papers coming from the general config.
            for reviewer_id, custom_load in self.config.get(Configuration.CUSTOM_LOADS, {}).items():
                if reviewer_id in encoder.index_by_reviewer:
                    reviewer_index = encoder.index_by_reviewer[reviewer_id]
                    maximums[reviewer_index] = custom_load
                    if custom_load < minimums[reviewer_index]:
                        minimums[reviewer_index] = custom_load
            self.logger.debug("Preparing Solver")
            solver = SimpleSolver(minimums, maximums, demands, encoder.cost_matrix, encoder.constraint_matrix)
            self.logger.debug("Running Solver")
            # find a solution
            solution = solver.solve()
            if solver.solved:
                # decode the solution matrix
                self.logger.debug("Decoding Solution")
                assignments_by_forum, alternates_by_forum = encoder.decode(solution)
                # put the proposed assignment in the db
                self.save_suggested_assignment(alternates_by_forum, assignment_inv, assignments_by_forum)
                self.set_status(Configuration.STATUS_COMPLETE)
            else:
<<<<<<< HEAD
                self.logger.debug('Failure: Solver could not find an optimal solution.')
                self.set_status(Configuration.STATUS_FAILURE, 'Solver could not find an optimal solution.  Adjust your parameters' )
=======
                self.logger.debug('Failure: Solver could not find a solution.')
                self.set_status(Configuration.STATUS_NO_SOLUTION, 'Solver could not find a solution.  Adjust your parameters' )
>>>>>>> d011a16d
        # If any exception occurs while processing we need to set the status of the config note to indicate
        # failure.
        except Exception as e:
            msg = "Internal Error while running solver: " + str(e)
            self.set_status(Configuration.STATUS_ERROR,msg)
            raise e
        else:
             return self.config_note


    # delete assignment notes created by previous runs of matcher
    def clear_existing_match(self, assignment_inv):
        notes_list = list(openreview.tools.iterget_notes(self.client, invitation=assignment_inv.id,
                                                         content = { 'label': self.config[Configuration.LABEL]}))
        for assignment_note in notes_list:
            assignment_note.ddate = round(time.time()) * 1000
            self.client.post_note(assignment_note)
        assert len(list(openreview.tools.iterget_notes(self.client, invitation=assignment_inv.id,
                                                       content = { 'label': self.config[Configuration.LABEL]}))) == 0, \
            "All assignment notes with the label " +self.config[Configuration.LABEL]+ " were not deleted!"


    # save the assignment as a set of notes.
    def save_suggested_assignment (self, alternates_by_forum, assignment_inv, assignments_by_forum):
        self.logger.debug("Clearing Existing Assignment notes")
        # clear the existing assignments from previous runs of this.
        self.clear_existing_match(assignment_inv)
        self.logger.debug("Saving New Assignment notes")
        # post assignments
        for forum, assignments in assignments_by_forum.items():
            alternates = alternates_by_forum.get(forum, [])
            self.client.post_note(openreview.Note.from_json({
                'forum': forum,
                'invitation': assignment_inv.id,
                'replyto': forum,
                'readers': assignment_inv.reply['readers']['values'],
                'writers': assignment_inv.reply['writers']['values'],
                'signatures': assignment_inv.reply['signatures']['values'],
                'content': {
                    Assignment.LABEL: self.config[Configuration.LABEL],
                    Assignment.ASSIGNED_GROUPS: assignments,
                    Assignment.ALTERNATE_GROUPS: alternates
                }
            }))<|MERGE_RESOLUTION|>--- conflicted
+++ resolved
@@ -90,13 +90,8 @@
                 self.save_suggested_assignment(alternates_by_forum, assignment_inv, assignments_by_forum)
                 self.set_status(Configuration.STATUS_COMPLETE)
             else:
-<<<<<<< HEAD
-                self.logger.debug('Failure: Solver could not find an optimal solution.')
-                self.set_status(Configuration.STATUS_FAILURE, 'Solver could not find an optimal solution.  Adjust your parameters' )
-=======
                 self.logger.debug('Failure: Solver could not find a solution.')
                 self.set_status(Configuration.STATUS_NO_SOLUTION, 'Solver could not find a solution.  Adjust your parameters' )
->>>>>>> d011a16d
         # If any exception occurs while processing we need to set the status of the config note to indicate
         # failure.
         except Exception as e:
