# OpenReview Matcher CircleCI 2.0 configuration file 28
version: 2
jobs:
  build:
    working_directory: ~/
    docker:
    - image: circleci/python:3.7-node
    - image: circleci/redis:6.0.0
    - image: circleci/mongo:4.4.5
      command: [--replSet,rs0]
    - image: docker.elastic.co/elasticsearch/elasticsearch:7.7.0
      environment:
        xpack.security.enabled: false
        transport.host: localhost
    steps:
    - checkout:
        path: ~/openreview-matcher-repo
    - run:
        name: Initialize Replica Set
        command: |
          wget -qO - https://www.mongodb.org/static/pgp/server-4.4.asc | sudo apt-key add -
          sudo touch /etc/apt/sources.list.d/mongodb-org-4.4.list
          echo "deb [ arch=amd64,arm64 ] https://repo.mongodb.org/apt/ubuntu bionic/mongodb-org/4.4 multiverse" | sudo tee /etc/apt/sources.list.d/mongodb-org-4.4.list
          sudo apt-get update
          sudo apt-get install -y mongodb-org=4.4.5 mongodb-org-server=4.4.5 mongodb-org-shell=4.4.5 mongodb-org-mongos=4.4.5 mongodb-org-tools=4.4.5
          mongo mongodb://localhost:27017 --eval "rs.initiate()"
    - run: git clone https://$OPENREVIEW_GITHUB@github.com/openreview/openreview-api-v1.git ~/openreview
    - run: git clone https://$OPENREVIEW_GITHUB@github.com/openreview/openreview-api.git ~/openreview-v2
    - run: git clone https://$OPENREVIEW_GITHUB@github.com/openreview/openreview-py.git ~/openreview-py
    - run: mkdir ~/openreview/logs
    - run: mkdir ~/openreview/files
    - run: mkdir ~/openreview/files/attachments
    - run: mkdir ~/openreview/files/pdfs
    - run: mkdir ~/openreview-v2/logs
    - run: mkdir ~/openreview-v2/files
    - run: mkdir ~/openreview-v2/files/attachments
    - run: mkdir ~/openreview-v2/files/pdfs
    - run:
        name: setup virtual environment
        command: |
          python -m venv matcher
    - run:
        name: install dependencies
        command: |
          source matcher/bin/activate
          cd ~/openreview-matcher-repo
          pip install -e .
    - run:
        name: install the local openreview-py as a dependency
        command: |
<<<<<<< HEAD
          cd ~/openreview-py
          echo $OPENREVIEW_PY
          git checkout $OPENREVIEW_PY
          cd ~/openreview-matcher-repo
=======
>>>>>>> e26548f8
          source matcher/bin/activate
          cd ~/openreview-matcher-repo
          pip install -e ~/openreview-py
        environment:
          OPENREVIEW_PY: feature/matcher
    - run:
        name: install api-v1
        command: |
          cd ~/openreview
          npm install
    - run:
        name: run api-v1
        command: |
          source matcher/bin/activate
          cd ~/openreview
          NODE_ENV=circleci node scripts/clean_start_app.js
        background: true
    - run:
        name: install api-v2
        command: |
          cd ~/openreview-v2
          npm install
    - run:
        name: run api-v2
        command: |
          source matcher/bin/activate
          cd ~/openreview-v2
          NODE_ENV=circleci node scripts/setup_app.js
        background: true
    - run:
        name: run tests
        command: |
          source matcher/bin/activate
          cd ~/openreview-matcher-repo
          mkdir reports
          mkdir reports/pytest
          python -m pytest -s tests --junitxml=reports/pytest/pytest-report.xml
    - store_test_results:
        path: reports
    - store_artifacts:
        path: reports<|MERGE_RESOLUTION|>--- conflicted
+++ resolved
@@ -48,18 +48,9 @@
     - run:
         name: install the local openreview-py as a dependency
         command: |
-<<<<<<< HEAD
-          cd ~/openreview-py
-          echo $OPENREVIEW_PY
-          git checkout $OPENREVIEW_PY
-          cd ~/openreview-matcher-repo
-=======
->>>>>>> e26548f8
           source matcher/bin/activate
           cd ~/openreview-matcher-repo
           pip install -e ~/openreview-py
-        environment:
-          OPENREVIEW_PY: feature/matcher
     - run:
         name: install api-v1
         command: |
